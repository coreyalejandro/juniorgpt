--- conflicted
+++ resolved
@@ -6,15 +6,10 @@
 import logging
 import time
 import os
-from dotenv import load_dotenv
-<<<<<<< HEAD
-from agents.agent_config import AGENT_CONFIGS
-=======
 from agents.agent_registry import get_registry, discover_agents
-
 from models import init_db
 from services import TeamService
->>>>>>> 6ab8a853
+
 
 # Load environment variables from .env file
 load_dotenv()
@@ -1645,13 +1640,7 @@
 def home():
     return render_template_string(HTML_TEMPLATE)
 
-<<<<<<< HEAD
-@app.route('/api/agents')
-def get_agents():
-    """Return available agents"""
-    return jsonify(AGENTS)
-=======
-
+  
 @app.route('/api/teams', methods=['GET', 'POST'])
 def manage_teams():
     """Create new teams or list existing ones"""
@@ -1684,7 +1673,7 @@
 
     deleted = team_service.delete_team(team_id)
     return jsonify({'success': deleted})
->>>>>>> 6ab8a853
+
 
 @app.route('/api/conversations')
 def get_conversations():
@@ -1907,27 +1896,13 @@
     return Response(generate(), mimetype='text/event-stream')
 
 def auto_detect_agents(message):
-<<<<<<< HEAD
-    """Auto-detect which agents are relevant to the user's request"""
-    message_lower = message.lower()
-    detected = []
-
-    for agent_id, config in AGENTS.items():
-        triggers = config.get('triggers', [])
-        if any(trigger in message_lower for trigger in triggers):
-            detected.append(agent_id)
-
-    if not detected and 'communication' in AGENTS:
-        detected.append('communication')
-
-    return detected
-=======
+
     """Auto-detect relevant agents using the global registry"""
     selected = agent_registry.auto_select_agents(message)
     if not selected:
         selected = ['communication']
     return selected
->>>>>>> 6ab8a853
+  
 
 def save_conversation(user_input, response, conversation_id):
     """Save conversation to database"""
